/* Originally written by Bodo Moeller for the OpenSSL project.
 * ====================================================================
 * Copyright (c) 1998-2005 The OpenSSL Project.  All rights reserved.
 *
 * Redistribution and use in source and binary forms, with or without
 * modification, are permitted provided that the following conditions
 * are met:
 *
 * 1. Redistributions of source code must retain the above copyright
 *    notice, this list of conditions and the following disclaimer.
 *
 * 2. Redistributions in binary form must reproduce the above copyright
 *    notice, this list of conditions and the following disclaimer in
 *    the documentation and/or other materials provided with the
 *    distribution.
 *
 * 3. All advertising materials mentioning features or use of this
 *    software must display the following acknowledgment:
 *    "This product includes software developed by the OpenSSL Project
 *    for use in the OpenSSL Toolkit. (http://www.openssl.org/)"
 *
 * 4. The names "OpenSSL Toolkit" and "OpenSSL Project" must not be used to
 *    endorse or promote products derived from this software without
 *    prior written permission. For written permission, please contact
 *    openssl-core@openssl.org.
 *
 * 5. Products derived from this software may not be called "OpenSSL"
 *    nor may "OpenSSL" appear in their names without prior written
 *    permission of the OpenSSL Project.
 *
 * 6. Redistributions of any form whatsoever must retain the following
 *    acknowledgment:
 *    "This product includes software developed by the OpenSSL Project
 *    for use in the OpenSSL Toolkit (http://www.openssl.org/)"
 *
 * THIS SOFTWARE IS PROVIDED BY THE OpenSSL PROJECT ``AS IS'' AND ANY
 * EXPRESSED OR IMPLIED WARRANTIES, INCLUDING, BUT NOT LIMITED TO, THE
 * IMPLIED WARRANTIES OF MERCHANTABILITY AND FITNESS FOR A PARTICULAR
 * PURPOSE ARE DISCLAIMED.  IN NO EVENT SHALL THE OpenSSL PROJECT OR
 * ITS CONTRIBUTORS BE LIABLE FOR ANY DIRECT, INDIRECT, INCIDENTAL,
 * SPECIAL, EXEMPLARY, OR CONSEQUENTIAL DAMAGES (INCLUDING, BUT
 * NOT LIMITED TO, PROCUREMENT OF SUBSTITUTE GOODS OR SERVICES;
 * LOSS OF USE, DATA, OR PROFITS; OR BUSINESS INTERRUPTION)
 * HOWEVER CAUSED AND ON ANY THEORY OF LIABILITY, WHETHER IN CONTRACT,
 * STRICT LIABILITY, OR TORT (INCLUDING NEGLIGENCE OR OTHERWISE)
 * ARISING IN ANY WAY OUT OF THE USE OF THIS SOFTWARE, EVEN IF ADVISED
 * OF THE POSSIBILITY OF SUCH DAMAGE.
 * ====================================================================
 *
 * This product includes cryptographic software written by Eric Young
 * (eay@cryptsoft.com).  This product includes software written by Tim
 * Hudson (tjh@cryptsoft.com).
 *
 */
/* ====================================================================
 * Copyright 2002 Sun Microsystems, Inc. ALL RIGHTS RESERVED.
 *
 * Portions of the attached software ("Contribution") are developed by
 * SUN MICROSYSTEMS, INC., and are contributed to the OpenSSL project.
 *
 * The Contribution is licensed pursuant to the OpenSSL open source
 * license provided above.
 *
 * The elliptic curve binary polynomial software is originally written by
 * Sheueling Chang Shantz and Douglas Stebila of Sun Microsystems
 * Laboratories. */

#ifndef OPENSSL_HEADER_EC_KEY_H
#define OPENSSL_HEADER_EC_KEY_H

#include <openssl/base.h>

#include <openssl/ec.h>
#include <openssl/engine.h>
#include <openssl/ex_data.h>

#if defined(__cplusplus)
extern "C" {
#endif


// ec_key.h contains functions that handle elliptic-curve points that are
// public/private keys.


// EC key objects.
//
// An |EC_KEY| object represents a public or private EC key. A given object may
// be used concurrently on multiple threads by non-mutating functions, provided
// no other thread is concurrently calling a mutating function. Unless otherwise
// documented, functions which take a |const| pointer are non-mutating and
// functions which take a non-|const| pointer are mutating.

// EC_KEY_new returns a fresh |EC_KEY| object or NULL on error.
OPENSSL_EXPORT EC_KEY *EC_KEY_new(void);

// EC_KEY_new_method acts the same as |EC_KEY_new|, but takes an explicit
// |ENGINE|.
OPENSSL_EXPORT EC_KEY *EC_KEY_new_method(const ENGINE *engine);

// EC_KEY_new_by_curve_name returns a fresh EC_KEY for group specified by |nid|
// or NULL on error.
OPENSSL_EXPORT EC_KEY *EC_KEY_new_by_curve_name(int nid);

// EC_KEY_free frees all the data owned by |key| and |key| itself.
OPENSSL_EXPORT void EC_KEY_free(EC_KEY *key);

// EC_KEY_dup returns a fresh copy of |src| or NULL on error.
OPENSSL_EXPORT EC_KEY *EC_KEY_dup(const EC_KEY *src);

// EC_KEY_up_ref increases the reference count of |key| and returns one. It does
// not mutate |key| for thread-safety purposes and may be used concurrently.
OPENSSL_EXPORT int EC_KEY_up_ref(EC_KEY *key);

// EC_KEY_is_opaque returns one if |key| is opaque and doesn't expose its key
// material. Otherwise it return zero.
OPENSSL_EXPORT int EC_KEY_is_opaque(const EC_KEY *key);

// EC_KEY_get0_group returns a pointer to the |EC_GROUP| object inside |key|.
OPENSSL_EXPORT const EC_GROUP *EC_KEY_get0_group(const EC_KEY *key);

// EC_KEY_set_group sets the |EC_GROUP| object that |key| will use to |group|.
// It returns one on success and zero if |key| is already configured with a
// different group.
OPENSSL_EXPORT int EC_KEY_set_group(EC_KEY *key, const EC_GROUP *group);

// EC_KEY_get0_private_key returns a pointer to the private key inside |key|.
OPENSSL_EXPORT const BIGNUM *EC_KEY_get0_private_key(const EC_KEY *key);

// EC_KEY_set_private_key sets the private key of |key| to |priv|. It returns
// one on success and zero otherwise. |key| must already have had a group
// configured (see |EC_KEY_set_group| and |EC_KEY_new_by_curve_name|).
OPENSSL_EXPORT int EC_KEY_set_private_key(EC_KEY *key, const BIGNUM *priv);

// EC_KEY_get0_public_key returns a pointer to the public key point inside
// |key|.
OPENSSL_EXPORT const EC_POINT *EC_KEY_get0_public_key(const EC_KEY *key);

// EC_KEY_set_public_key sets the public key of |key| to |pub|, by copying it.
// It returns one on success and zero otherwise. |key| must already have had a
// group configured (see |EC_KEY_set_group| and |EC_KEY_new_by_curve_name|), and
// |pub| must also belong to that group.
OPENSSL_EXPORT int EC_KEY_set_public_key(EC_KEY *key, const EC_POINT *pub);

#define EC_PKEY_NO_PARAMETERS 0x001
#define EC_PKEY_NO_PUBKEY 0x002

// EC_KEY_get_enc_flags returns the encoding flags for |key|, which is a
// bitwise-OR of |EC_PKEY_*| values.
OPENSSL_EXPORT unsigned EC_KEY_get_enc_flags(const EC_KEY *key);

// EC_KEY_set_enc_flags sets the encoding flags for |key|, which is a
// bitwise-OR of |EC_PKEY_*| values.
OPENSSL_EXPORT void EC_KEY_set_enc_flags(EC_KEY *key, unsigned flags);

// EC_KEY_get_conv_form returns the conversation form that will be used by
// |key|.
OPENSSL_EXPORT point_conversion_form_t EC_KEY_get_conv_form(const EC_KEY *key);

// EC_KEY_set_conv_form sets the conversion form to be used by |key|.
OPENSSL_EXPORT void EC_KEY_set_conv_form(EC_KEY *key,
                                         point_conversion_form_t cform);

// EC_KEY_check_key performs several checks on |key| including, if the
// private is present, an expensive check that the public key
// corresponds to it. It returns one if all checks pass and zero
// otherwise. If it returns zero then detail about the problem can be
// found on the error stack.
OPENSSL_EXPORT int EC_KEY_check_key(const EC_KEY *key);

<<<<<<< HEAD
// EC_KEY_check_fips performs a signing pairwise consistency test (FIPS 140-2
// 4.9.2). If the public key contains an affine point, it also checks that its
// coordinates are in the range [0, p-1]. That is in addition to the checks
// performed by EC_KEY_check_key.
// It returns one if it passes and zero otherwise.
=======
// EC_KEY_check_fips performs both a signing pairwise consistency test
// (FIPS 140-2 4.9.2) and the consistency test from SP 800-56Ar3 section
// 5.6.2.1.4. It returns one if it passes and zero otherwise.
>>>>>>> f7e1a94b
OPENSSL_EXPORT int EC_KEY_check_fips(const EC_KEY *key);

// EC_KEY_set_public_key_affine_coordinates sets the public key in |key| to
// (|x|, |y|). It returns one on success and zero on error. It's considered an
// error if |x| and |y| do not represent a point on |key|'s curve.
OPENSSL_EXPORT int EC_KEY_set_public_key_affine_coordinates(EC_KEY *key,
                                                            const BIGNUM *x,
                                                            const BIGNUM *y);

// EC_KEY_key2buf encodes the public key in |key| to an allocated octet string
// and sets |*out_buf| to point to it. It returns the length of the encoded
// octet string or zero if an error occurred.
OPENSSL_EXPORT size_t EC_KEY_key2buf(const EC_KEY *key,
                                     point_conversion_form_t form,
                                     unsigned char **out_buf, BN_CTX *ctx);


// Key generation.

// EC_KEY_generate_key generates a random, private key, calculates the
// corresponding public key and stores both in |key|. It returns one on success
// or zero otherwise.
OPENSSL_EXPORT int EC_KEY_generate_key(EC_KEY *key);

// EC_KEY_generate_key_fips behaves like |EC_KEY_generate_key| but performs
// additional checks for FIPS compliance. This function is applicable when
// generating keys for either signing/verification or key agreement because
// both types of consistency check (PCT) are performed.
OPENSSL_EXPORT int EC_KEY_generate_key_fips(EC_KEY *key);

// EC_KEY_derive_from_secret deterministically derives a private key for |group|
// from an input secret using HKDF-SHA256. It returns a newly-allocated |EC_KEY|
// on success or NULL on error. |secret| must not be used in any other
// algorithm. If using a base secret for multiple operations, derive separate
// values with a KDF such as HKDF first.
//
// Note this function implements an arbitrary derivation scheme, rather than any
// particular standard one. New protocols are recommended to use X25519 and
// Ed25519, which have standard byte import functions. See
// |X25519_public_from_private| and |ED25519_keypair_from_seed|.
OPENSSL_EXPORT EC_KEY *EC_KEY_derive_from_secret(const EC_GROUP *group,
                                                 const uint8_t *secret,
                                                 size_t secret_len);


// Serialisation.

// EC_KEY_parse_private_key parses a DER-encoded ECPrivateKey structure (RFC
// 5915) from |cbs| and advances |cbs|. It returns a newly-allocated |EC_KEY| or
// NULL on error. If |group| is non-null, the parameters field of the
// ECPrivateKey may be omitted (but must match |group| if present). Otherwise,
// the parameters field is required.
OPENSSL_EXPORT EC_KEY *EC_KEY_parse_private_key(CBS *cbs,
                                                const EC_GROUP *group);

// EC_KEY_marshal_private_key marshals |key| as a DER-encoded ECPrivateKey
// structure (RFC 5915) and appends the result to |cbb|. It returns one on
// success and zero on failure. |enc_flags| is a combination of |EC_PKEY_*|
// values and controls whether corresponding fields are omitted.
OPENSSL_EXPORT int EC_KEY_marshal_private_key(CBB *cbb, const EC_KEY *key,
                                              unsigned enc_flags);

// EC_KEY_parse_curve_name parses a DER-encoded OBJECT IDENTIFIER as a curve
// name from |cbs| and advances |cbs|. It returns a newly-allocated |EC_GROUP|
// or NULL on error.
OPENSSL_EXPORT EC_GROUP *EC_KEY_parse_curve_name(CBS *cbs);

// EC_KEY_marshal_curve_name marshals |group| as a DER-encoded OBJECT IDENTIFIER
// and appends the result to |cbb|. It returns one on success and zero on
// failure.
OPENSSL_EXPORT int EC_KEY_marshal_curve_name(CBB *cbb, const EC_GROUP *group);

// EC_KEY_parse_parameters parses a DER-encoded ECParameters structure (RFC
// 5480) from |cbs| and advances |cbs|. It returns a newly-allocated |EC_GROUP|
// or NULL on error. It supports the namedCurve and specifiedCurve options, but
// use of specifiedCurve is deprecated. Use |EC_KEY_parse_curve_name|
// instead.
OPENSSL_EXPORT EC_GROUP *EC_KEY_parse_parameters(CBS *cbs);


// ex_data functions.
//
// These functions are wrappers. See |ex_data.h| for details.

OPENSSL_EXPORT int EC_KEY_get_ex_new_index(long argl, void *argp,
                                           CRYPTO_EX_unused *unused,
                                           CRYPTO_EX_dup *dup_unused,
                                           CRYPTO_EX_free *free_func);
OPENSSL_EXPORT int EC_KEY_set_ex_data(EC_KEY *r, int idx, void *arg);
OPENSSL_EXPORT void *EC_KEY_get_ex_data(const EC_KEY *r, int idx);


// ECDSA method.

// ECDSA_FLAG_OPAQUE specifies that this ECDSA_METHOD does not expose its key
// material. This may be set if, for instance, it is wrapping some other crypto
// API, like a platform key store.
#define ECDSA_FLAG_OPAQUE 1

// ecdsa_method_st is a structure of function pointers for implementing ECDSA.
// See engine.h.
struct ecdsa_method_st {
  struct openssl_method_common_st common;

  void *app_data;

  int (*init)(EC_KEY *key);
  int (*finish)(EC_KEY *key);

  // group_order_size returns the number of bytes needed to represent the order
  // of the group. This is used to calculate the maximum size of an ECDSA
  // signature in |ECDSA_size|.
  size_t (*group_order_size)(const EC_KEY *key);

  // sign matches the arguments and behaviour of |ECDSA_sign|.
  int (*sign)(const uint8_t *digest, size_t digest_len, uint8_t *sig,
              unsigned int *sig_len, EC_KEY *eckey);

  int flags;
};


// Deprecated functions.

// EC_KEY_set_asn1_flag does nothing.
OPENSSL_EXPORT void EC_KEY_set_asn1_flag(EC_KEY *key, int flag);

// d2i_ECPrivateKey parses a DER-encoded ECPrivateKey structure (RFC 5915) from
// |len| bytes at |*inp|, as described in |d2i_SAMPLE|. On input, if |*out_key|
// is non-NULL and has a group configured, the parameters field may be omitted
// but must match that group if present.
//
// Use |EC_KEY_parse_private_key| instead.
OPENSSL_EXPORT EC_KEY *d2i_ECPrivateKey(EC_KEY **out_key, const uint8_t **inp,
                                        long len);

// i2d_ECPrivateKey marshals |key| as a DER-encoded ECPrivateKey structure (RFC
// 5915), as described in |i2d_SAMPLE|.
//
// Use |EC_KEY_marshal_private_key| instead.
OPENSSL_EXPORT int i2d_ECPrivateKey(const EC_KEY *key, uint8_t **outp);

// d2i_ECParameters parses a DER-encoded ECParameters structure (RFC 5480) from
// |len| bytes at |*inp|, as described in |d2i_SAMPLE|.
//
// Use |EC_KEY_parse_parameters| or |EC_KEY_parse_curve_name| instead.
OPENSSL_EXPORT EC_KEY *d2i_ECParameters(EC_KEY **out_key, const uint8_t **inp,
                                        long len);

// i2d_ECParameters marshals |key|'s parameters as a DER-encoded OBJECT
// IDENTIFIER, as described in |i2d_SAMPLE|.
//
// Use |EC_KEY_marshal_curve_name| instead.
OPENSSL_EXPORT int i2d_ECParameters(const EC_KEY *key, uint8_t **outp);

// o2i_ECPublicKey parses an EC point from |len| bytes at |*inp| into
// |*out_key|. Note that this differs from the d2i format in that |*out_key|
// must be non-NULL with a group set. On successful exit, |*inp| is advanced by
// |len| bytes. It returns |*out_key| or NULL on error.
//
// Use |EC_POINT_oct2point| instead.
OPENSSL_EXPORT EC_KEY *o2i_ECPublicKey(EC_KEY **out_key, const uint8_t **inp,
                                       long len);

// i2o_ECPublicKey marshals an EC point from |key|, as described in
// |i2d_SAMPLE|.
//
// Use |EC_POINT_point2cbb| instead.
OPENSSL_EXPORT int i2o_ECPublicKey(const EC_KEY *key, unsigned char **outp);


#if defined(__cplusplus)
}  // extern C

extern "C++" {

BSSL_NAMESPACE_BEGIN

BORINGSSL_MAKE_DELETER(EC_KEY, EC_KEY_free)
BORINGSSL_MAKE_UP_REF(EC_KEY, EC_KEY_up_ref)

BSSL_NAMESPACE_END

}  // extern C++

#endif

#endif  // OPENSSL_HEADER_EC_KEY_H<|MERGE_RESOLUTION|>--- conflicted
+++ resolved
@@ -168,17 +168,12 @@
 // found on the error stack.
 OPENSSL_EXPORT int EC_KEY_check_key(const EC_KEY *key);
 
-<<<<<<< HEAD
 // EC_KEY_check_fips performs a signing pairwise consistency test (FIPS 140-2
-// 4.9.2). If the public key contains an affine point, it also checks that its
+// 4.9.2) and the consistency test from SP 800-56Ar3 section 5.6.2.1.4.
+// If the public key contains an affine point, it also checks that its
 // coordinates are in the range [0, p-1]. That is in addition to the checks
 // performed by EC_KEY_check_key.
 // It returns one if it passes and zero otherwise.
-=======
-// EC_KEY_check_fips performs both a signing pairwise consistency test
-// (FIPS 140-2 4.9.2) and the consistency test from SP 800-56Ar3 section
-// 5.6.2.1.4. It returns one if it passes and zero otherwise.
->>>>>>> f7e1a94b
 OPENSSL_EXPORT int EC_KEY_check_fips(const EC_KEY *key);
 
 // EC_KEY_set_public_key_affine_coordinates sets the public key in |key| to
